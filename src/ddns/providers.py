--- conflicted
+++ resolved
@@ -265,7 +265,6 @@
 	# http://www.dtdns.com/dtsite/updatespec
 	url = "https://www.dtdns.com/api/autodns.cfm"
 
-
 	def update(self):
 		data = {
 			"ip" : self.get_address("ipv4"),
@@ -309,7 +308,6 @@
 		raise DDNSUpdateError
 
 
-<<<<<<< HEAD
 class DDNSProviderDynDNS(DDNSProvider):
 	INFO = {
 		"handle"    : "dyndns.org",
@@ -332,42 +330,11 @@
 		# Send update to the server.
 		response = self.send_request(self.url, username=self.username, password=self.password,
 			data=data)
-=======
-class DDNSProviderFreeDNSAfraidOrg(DDNSProvider):
-	INFO = {
-		"handle"    : "freedns.afraid.org",
-		"name"      : "freedns.afraid.org",
-		"website"   : "http://freedns.afraid.org/",
-		"protocols" : ["ipv6", "ipv4",]
-		}
-
-	# No information about the request or response could be found on the vendor
-	# page. All used values have been collected by testing.
-	url = "https://freedns.afraid.org/dynamic/update.php"
-
-	@property
-	def proto(self):
-		return self.get("proto")
-
-	def update(self):
-		address = self.get_address(self.proto)
-
-		data = {
-			"address" : address,
-		}
-
-		# Add auth token to the update url.
-		url = "%s?%s" % (self.url, self.token)
-
-		# Send update to the server.
-		response = self.send_request(url, data=data)
->>>>>>> 46687828
 
 		# Get the full response message.
 		output = response.read()
 
 		# Handle success messages.
-<<<<<<< HEAD
 		if output.startswith("good") or output.startswith("nochg"):
 			return
 
@@ -384,7 +351,40 @@
 			raise DDNSInternalServerError
 		elif output == "dnserr":
 			raise DDNSInternalServerError(_("DNS error encountered."))
-=======
+
+		# If we got here, some other update error happened.
+		raise DDNSUpdateError
+
+
+class DDNSProviderFreeDNSAfraidOrg(DDNSProvider):
+	INFO = {
+		"handle"    : "freedns.afraid.org",
+		"name"      : "freedns.afraid.org",
+		"website"   : "http://freedns.afraid.org/",
+		"protocols" : ["ipv6", "ipv4",]
+		}
+
+	# No information about the request or response could be found on the vendor
+	# page. All used values have been collected by testing.
+	url = "https://freedns.afraid.org/dynamic/update.php"
+
+	@property
+	def proto(self):
+		return self.get("proto")
+
+	def update(self):
+		address = self.get_address(self.proto)
+
+		data = {
+			"address" : address,
+		}
+
+		# Add auth token to the update url.
+		url = "%s?%s" % (self.url, self.token)
+
+		# Send update to the server.
+		response = self.send_request(url, data=data)
+
 		if output.startswith("Updated") or "has not changed" in output:
 			return
 
@@ -393,10 +393,6 @@
 			raise DDNSAuthenticationError
 		elif "is an invalid IP address" in output:
 			raise DDNSRequestError(_("Invalid IP address has been sent."))
->>>>>>> 46687828
-
-		# If we got here, some other update error happened.
-		raise DDNSUpdateError
 
 
 class DDNSProviderLightningWireLabs(DDNSProvider):
